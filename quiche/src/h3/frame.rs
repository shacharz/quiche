// Copyright (C) 2019, Cloudflare, Inc.
// All rights reserved.
//
// Redistribution and use in source and binary forms, with or without
// modification, are permitted provided that the following conditions are
// met:
//
//     * Redistributions of source code must retain the above copyright notice,
//       this list of conditions and the following disclaimer.
//
//     * Redistributions in binary form must reproduce the above copyright
//       notice, this list of conditions and the following disclaimer in the
//       documentation and/or other materials provided with the distribution.
//
// THIS SOFTWARE IS PROVIDED BY THE COPYRIGHT HOLDERS AND CONTRIBUTORS "AS
// IS" AND ANY EXPRESS OR IMPLIED WARRANTIES, INCLUDING, BUT NOT LIMITED TO,
// THE IMPLIED WARRANTIES OF MERCHANTABILITY AND FITNESS FOR A PARTICULAR
// PURPOSE ARE DISCLAIMED. IN NO EVENT SHALL THE COPYRIGHT HOLDER OR
// CONTRIBUTORS BE LIABLE FOR ANY DIRECT, INDIRECT, INCIDENTAL, SPECIAL,
// EXEMPLARY, OR CONSEQUENTIAL DAMAGES (INCLUDING, BUT NOT LIMITED TO,
// PROCUREMENT OF SUBSTITUTE GOODS OR SERVICES; LOSS OF USE, DATA, OR
// PROFITS; OR BUSINESS INTERRUPTION) HOWEVER CAUSED AND ON ANY THEORY OF
// LIABILITY, WHETHER IN CONTRACT, STRICT LIABILITY, OR TORT (INCLUDING
// NEGLIGENCE OR OTHERWISE) ARISING IN ANY WAY OUT OF THE USE OF THIS
// SOFTWARE, EVEN IF ADVISED OF THE POSSIBILITY OF SUCH DAMAGE.

use super::Result;

#[cfg(feature = "qlog")]
use qlog::events::h3::Http3Frame;

pub const DATA_FRAME_TYPE_ID: u64 = 0x0;
pub const HEADERS_FRAME_TYPE_ID: u64 = 0x1;
pub const CANCEL_PUSH_FRAME_TYPE_ID: u64 = 0x3;
pub const SETTINGS_FRAME_TYPE_ID: u64 = 0x4;
pub const PUSH_PROMISE_FRAME_TYPE_ID: u64 = 0x5;
pub const GOAWAY_FRAME_TYPE_ID: u64 = 0x6;
pub const MAX_PUSH_FRAME_TYPE_ID: u64 = 0xD;
<<<<<<< HEAD
pub const WEBTRANSPORT_FRAME_TYPE_ID: u64 = 0x41;
=======
pub const PRIORITY_UPDATE_FRAME_REQUEST_TYPE_ID: u64 = 0xF0700;
pub const PRIORITY_UPDATE_FRAME_PUSH_TYPE_ID: u64 = 0xF0701;
>>>>>>> 30b83cd1

pub const SETTINGS_QPACK_MAX_TABLE_CAPACITY: u64 = 0x1;
pub const SETTINGS_MAX_FIELD_SECTION_SIZE: u64 = 0x6;
pub const SETTINGS_QPACK_BLOCKED_STREAMS: u64 = 0x7;
<<<<<<< HEAD
//https://datatracker.ietf.org/doc/html/draft-ietf-masque-h3-datagram#section-7.1
pub const SETTINGS_H3_DATAGRAM: u64 = 0xffd277;
//pub const SETTINGS_H3_DATAGRAM: u64 = 0x276;

// https://www.ietf.org/id/draft-ietf-webtrans-http3-02.html#section-8.2-3.4.1
pub const SETTINGS_ENABLE_WEBTRANSPORT: u64 = 0x2b603742;
=======
pub const SETTINGS_ENABLE_CONNECT_PROTOCOL: u64 = 0x8;
pub const SETTINGS_H3_DATAGRAM: u64 = 0x276;
>>>>>>> 30b83cd1

// Permit between 16 maximally-encoded and 128 minimally-encoded SETTINGS.
const MAX_SETTINGS_PAYLOAD_SIZE: usize = 256;

#[derive(Clone, PartialEq, Eq)]
pub enum Frame {
    Data {
        payload: Vec<u8>,
    },

    Headers {
        header_block: Vec<u8>,
    },

    CancelPush {
        push_id: u64,
    },

    Settings {
        max_field_section_size: Option<u64>,
        qpack_max_table_capacity: Option<u64>,
        qpack_blocked_streams: Option<u64>,
        connect_protocol_enabled: Option<u64>,
        h3_datagram: Option<u64>,
        enable_webtransport: Option<u64>,
        grease: Option<(u64, u64)>,
        raw: Option<Vec<(u64, u64)>>,
    },

    PushPromise {
        push_id: u64,
        header_block: Vec<u8>,
    },

    GoAway {
        id: u64,
    },

    MaxPushId {
        push_id: u64,
    },

    PriorityUpdateRequest {
        prioritized_element_id: u64,
        priority_field_value: Vec<u8>,
    },

    PriorityUpdatePush {
        prioritized_element_id: u64,
        priority_field_value: Vec<u8>,
    },

    Unknown {
        raw_type: u64,
        payload_length: u64,
    },
}

impl Frame {
    pub fn from_bytes(
        frame_type: u64, payload_length: u64, bytes: &[u8],
    ) -> Result<Frame> {
        let mut b = octets::Octets::with_slice(bytes);

        // TODO: handling of 0-length frames
        let frame = match frame_type {
            DATA_FRAME_TYPE_ID => Frame::Data {
                payload: b.get_bytes(payload_length as usize)?.to_vec(),
            },

            HEADERS_FRAME_TYPE_ID => Frame::Headers {
                header_block: b.get_bytes(payload_length as usize)?.to_vec(),
            },

            CANCEL_PUSH_FRAME_TYPE_ID => Frame::CancelPush {
                push_id: b.get_varint()?,
            },

            SETTINGS_FRAME_TYPE_ID =>
                parse_settings_frame(&mut b, payload_length as usize)?,

            PUSH_PROMISE_FRAME_TYPE_ID =>
                parse_push_promise(payload_length, &mut b)?,

            GOAWAY_FRAME_TYPE_ID => Frame::GoAway {
                id: b.get_varint()?,
            },

            MAX_PUSH_FRAME_TYPE_ID => Frame::MaxPushId {
                push_id: b.get_varint()?,
            },

            PRIORITY_UPDATE_FRAME_REQUEST_TYPE_ID |
            PRIORITY_UPDATE_FRAME_PUSH_TYPE_ID =>
                parse_priority_update(frame_type, payload_length, &mut b)?,

            _ => Frame::Unknown {
                raw_type: frame_type,
                payload_length,
            },
        };

        Ok(frame)
    }

    pub fn to_bytes(&self, b: &mut octets::OctetsMut) -> Result<usize> {
        let before = b.cap();

        match self {
            Frame::Data { payload } => {
                b.put_varint(DATA_FRAME_TYPE_ID)?;
                b.put_varint(payload.len() as u64)?;

                b.put_bytes(payload.as_ref())?;
            },

            Frame::Headers { header_block } => {
                b.put_varint(HEADERS_FRAME_TYPE_ID)?;
                b.put_varint(header_block.len() as u64)?;

                b.put_bytes(header_block.as_ref())?;
            },

            Frame::CancelPush { push_id } => {
                b.put_varint(CANCEL_PUSH_FRAME_TYPE_ID)?;
                b.put_varint(octets::varint_len(*push_id) as u64)?;

                b.put_varint(*push_id)?;
            },

            Frame::Settings {
                max_field_section_size,
                qpack_max_table_capacity,
                qpack_blocked_streams,
                connect_protocol_enabled,
                h3_datagram,
                enable_webtransport,
                grease,
                ..
            } => {
                let mut len = 0;

                if let Some(val) = max_field_section_size {
                    len += octets::varint_len(SETTINGS_MAX_FIELD_SECTION_SIZE);
                    len += octets::varint_len(*val);
                }

                if let Some(val) = qpack_max_table_capacity {
                    len += octets::varint_len(SETTINGS_QPACK_MAX_TABLE_CAPACITY);
                    len += octets::varint_len(*val);
                }

                if let Some(val) = qpack_blocked_streams {
                    len += octets::varint_len(SETTINGS_QPACK_BLOCKED_STREAMS);
                    len += octets::varint_len(*val);
                }

                if let Some(val) = connect_protocol_enabled {
                    len += octets::varint_len(SETTINGS_ENABLE_CONNECT_PROTOCOL);
                    len += octets::varint_len(*val);
                }

                if let Some(val) = h3_datagram {
                    len += octets::varint_len(SETTINGS_H3_DATAGRAM);
                    len += octets::varint_len(*val);
                }

                if let Some(val) = enable_webtransport {
                    len += octets::varint_len(SETTINGS_ENABLE_WEBTRANSPORT);
                    len += octets::varint_len(*val);
                }

                if let Some(val) = grease {
                    len += octets::varint_len(val.0);
                    len += octets::varint_len(val.1);
                }

                b.put_varint(SETTINGS_FRAME_TYPE_ID)?;
                b.put_varint(len as u64)?;

                if let Some(val) = max_field_section_size {
                    b.put_varint(SETTINGS_MAX_FIELD_SECTION_SIZE)?;
                    b.put_varint(*val)?;
                }

                if let Some(val) = qpack_max_table_capacity {
                    b.put_varint(SETTINGS_QPACK_MAX_TABLE_CAPACITY)?;
                    b.put_varint(*val)?;
                }

                if let Some(val) = qpack_blocked_streams {
                    b.put_varint(SETTINGS_QPACK_BLOCKED_STREAMS)?;
                    b.put_varint(*val)?;
                }

                if let Some(val) = connect_protocol_enabled {
                    b.put_varint(SETTINGS_ENABLE_CONNECT_PROTOCOL)?;
                    b.put_varint(*val)?;
                }

                if let Some(val) = h3_datagram {
                    b.put_varint(SETTINGS_H3_DATAGRAM)?;
                    b.put_varint(*val)?;
                }

                if let Some(val) = enable_webtransport {
                    b.put_varint(SETTINGS_ENABLE_WEBTRANSPORT)?;
                    b.put_varint(*val as u64)?;
                }

                if let Some(val) = grease {
                    b.put_varint(val.0)?;
                    b.put_varint(val.1)?;
                }
            },

            Frame::PushPromise {
                push_id,
                header_block,
            } => {
                let len = octets::varint_len(*push_id) + header_block.len();
                b.put_varint(PUSH_PROMISE_FRAME_TYPE_ID)?;
                b.put_varint(len as u64)?;

                b.put_varint(*push_id)?;
                b.put_bytes(header_block.as_ref())?;
            },

            Frame::GoAway { id } => {
                b.put_varint(GOAWAY_FRAME_TYPE_ID)?;
                b.put_varint(octets::varint_len(*id) as u64)?;

                b.put_varint(*id)?;
            },

            Frame::MaxPushId { push_id } => {
                b.put_varint(MAX_PUSH_FRAME_TYPE_ID)?;
                b.put_varint(octets::varint_len(*push_id) as u64)?;

                b.put_varint(*push_id)?;
            },

            Frame::PriorityUpdateRequest {
                prioritized_element_id,
                priority_field_value,
            } => {
                let len = octets::varint_len(*prioritized_element_id) +
                    priority_field_value.len();

                b.put_varint(PRIORITY_UPDATE_FRAME_REQUEST_TYPE_ID)?;
                b.put_varint(len as u64)?;

                b.put_varint(*prioritized_element_id)?;
                b.put_bytes(priority_field_value)?;
            },

            Frame::PriorityUpdatePush {
                prioritized_element_id,
                priority_field_value,
            } => {
                let len = octets::varint_len(*prioritized_element_id) +
                    priority_field_value.len();

                b.put_varint(PRIORITY_UPDATE_FRAME_PUSH_TYPE_ID)?;
                b.put_varint(len as u64)?;

                b.put_varint(*prioritized_element_id)?;
                b.put_bytes(priority_field_value)?;
            },

            Frame::Unknown { .. } => unreachable!(),
        }

        Ok(before - b.cap())
    }

    #[cfg(feature = "qlog")]
    pub fn to_qlog(&self) -> Http3Frame {
        match self {
            Frame::Data { .. } => Http3Frame::Data { raw: None },

            // Qlog expects the `headers` to be represented as an array of
            // name:value pairs. At this stage, we only have the qpack block, so
            // populate the field with an empty vec.
            Frame::Headers { .. } => Http3Frame::Headers { headers: vec![] },

            Frame::CancelPush { push_id } =>
                Http3Frame::CancelPush { push_id: *push_id },

            Frame::Settings {
                max_field_section_size,
                qpack_max_table_capacity,
                qpack_blocked_streams,
                connect_protocol_enabled,
                h3_datagram,
                grease,
                ..
            } => {
                let mut settings = vec![];

                if let Some(v) = max_field_section_size {
                    settings.push(qlog::events::h3::Setting {
                        name: "MAX_FIELD_SECTION_SIZE".to_string(),
                        value: *v,
                    });
                }

                if let Some(v) = qpack_max_table_capacity {
                    settings.push(qlog::events::h3::Setting {
                        name: "QPACK_MAX_TABLE_CAPACITY".to_string(),
                        value: *v,
                    });
                }

                if let Some(v) = qpack_blocked_streams {
                    settings.push(qlog::events::h3::Setting {
                        name: "QPACK_BLOCKED_STREAMS".to_string(),
                        value: *v,
                    });
                }

                if let Some(v) = connect_protocol_enabled {
                    settings.push(qlog::events::h3::Setting {
                        name: "SETTINGS_ENABLE_CONNECT_PROTOCOL".to_string(),
                        value: *v,
                    });
                }

                if let Some(v) = h3_datagram {
                    settings.push(qlog::events::h3::Setting {
                        name: "H3_DATAGRAM".to_string(),
                        value: *v,
                    });
                }

                if let Some((k, v)) = grease {
                    settings.push(qlog::events::h3::Setting {
                        name: k.to_string(),
                        value: *v,
                    });
                }

                qlog::events::h3::Http3Frame::Settings { settings }
            },

            // Qlog expects the `headers` to be represented as an array of
            // name:value pairs. At this stage, we only have the qpack block, so
            // populate the field with an empty vec.
            Frame::PushPromise { push_id, .. } => Http3Frame::PushPromise {
                push_id: *push_id,
                headers: vec![],
            },

            Frame::GoAway { id } => Http3Frame::Goaway { id: *id },

            Frame::MaxPushId { push_id } =>
                Http3Frame::MaxPushId { push_id: *push_id },

            Frame::PriorityUpdateRequest {
                prioritized_element_id,
                priority_field_value,
            } => Http3Frame::PriorityUpdate {
                target_stream_type:
                    qlog::events::h3::H3PriorityTargetStreamType::Request,
                prioritized_element_id: *prioritized_element_id,
                priority_field_value: String::from_utf8_lossy(
                    priority_field_value,
                )
                .into_owned(),
            },

            Frame::PriorityUpdatePush {
                prioritized_element_id,
                priority_field_value,
            } => Http3Frame::PriorityUpdate {
                target_stream_type:
                    qlog::events::h3::H3PriorityTargetStreamType::Request,
                prioritized_element_id: *prioritized_element_id,
                priority_field_value: String::from_utf8_lossy(
                    priority_field_value,
                )
                .into_owned(),
            },

            Frame::Unknown {
                raw_type,
                payload_length,
            } => Http3Frame::Unknown {
                raw_frame_type: *raw_type,
                raw_length: Some(*payload_length as u32),
                raw: None,
            },
        }
    }
}

impl std::fmt::Debug for Frame {
    fn fmt(&self, f: &mut std::fmt::Formatter) -> std::fmt::Result {
        match self {
            Frame::Data { .. } => {
                write!(f, "DATA")?;
            },

            Frame::Headers { .. } => {
                write!(f, "HEADERS")?;
            },

            Frame::CancelPush { push_id } => {
                write!(f, "CANCEL_PUSH push_id={push_id}")?;
            },

            Frame::Settings {
                max_field_section_size,
                qpack_max_table_capacity,
                qpack_blocked_streams,
                raw,
                ..
            } => {
                write!(f, "SETTINGS max_field_section={max_field_section_size:?}, qpack_max_table={qpack_max_table_capacity:?}, qpack_blocked={qpack_blocked_streams:?} raw={raw:?}")?;
            },

            Frame::PushPromise {
                push_id,
                header_block,
            } => {
                write!(
                    f,
                    "PUSH_PROMISE push_id={} len={}",
                    push_id,
                    header_block.len()
                )?;
            },

            Frame::GoAway { id } => {
                write!(f, "GOAWAY id={id}")?;
            },

            Frame::MaxPushId { push_id } => {
                write!(f, "MAX_PUSH_ID push_id={push_id}")?;
            },

            Frame::PriorityUpdateRequest {
                prioritized_element_id,
                priority_field_value,
            } => {
                write!(
                    f,
                    "PRIORITY_UPDATE request_stream_id={}, priority_field_len={}",
                    prioritized_element_id,
                    priority_field_value.len()
                )?;
            },

            Frame::PriorityUpdatePush {
                prioritized_element_id,
                priority_field_value,
            } => {
                write!(
                    f,
                    "PRIORITY_UPDATE push_id={}, priority_field_len={}",
                    prioritized_element_id,
                    priority_field_value.len()
                )?;
            },

            Frame::Unknown { raw_type, .. } => {
                write!(f, "UNKNOWN raw_type={raw_type}",)?;
            },
        }

        Ok(())
    }
}

fn parse_settings_frame(
    b: &mut octets::Octets, settings_length: usize,
) -> Result<Frame> {
    let mut max_field_section_size = None;
    let mut qpack_max_table_capacity = None;
    let mut qpack_blocked_streams = None;
    let mut connect_protocol_enabled = None;
    let mut h3_datagram = None;
    let mut enable_webtransport = None;
    let mut raw = Vec::new();

    // Reject SETTINGS frames that are too long.
    if settings_length > MAX_SETTINGS_PAYLOAD_SIZE {
        return Err(super::Error::ExcessiveLoad);
    }

    while b.off() < settings_length {
        let identifier = b.get_varint()?;
        let value = b.get_varint()?;

        // MAX_SETTINGS_PAYLOAD_SIZE protects us from storing too many raw
        // settings.
        raw.push((identifier, value));

        match identifier {
            SETTINGS_QPACK_MAX_TABLE_CAPACITY => {
                qpack_max_table_capacity = Some(value);
            },

            SETTINGS_MAX_FIELD_SECTION_SIZE => {
                max_field_section_size = Some(value);
            },

            SETTINGS_QPACK_BLOCKED_STREAMS => {
                qpack_blocked_streams = Some(value);
            },

            SETTINGS_ENABLE_CONNECT_PROTOCOL => {
                if value > 1 {
                    return Err(super::Error::SettingsError);
                }

                connect_protocol_enabled = Some(value);
            },

            SETTINGS_H3_DATAGRAM => {
                if value > 1 {
                    return Err(super::Error::SettingsError);
                }

                h3_datagram = Some(value);
            },

            SETTINGS_ENABLE_WEBTRANSPORT => {
                if value > 1 {
                    return Err(super::Error::SettingsError);
                }

                enable_webtransport = Some(value);
            },

            // Reserved values overlap with HTTP/2 and MUST be rejected
            0x0 | 0x2 | 0x3 | 0x4 | 0x5 =>
                return Err(super::Error::SettingsError),

            // Unknown Settings parameters must be ignored.
            _ => (),
        }
    }

    Ok(Frame::Settings {
        max_field_section_size,
        qpack_max_table_capacity,
        qpack_blocked_streams,
        connect_protocol_enabled,
        h3_datagram,
        enable_webtransport,
        grease: None,
        raw: Some(raw),
    })
}

fn parse_push_promise(
    payload_length: u64, b: &mut octets::Octets,
) -> Result<Frame> {
    let push_id = b.get_varint()?;
    let header_block_length = payload_length - octets::varint_len(push_id) as u64;
    let header_block = b.get_bytes(header_block_length as usize)?.to_vec();

    Ok(Frame::PushPromise {
        push_id,
        header_block,
    })
}

fn parse_priority_update(
    frame_type: u64, payload_length: u64, b: &mut octets::Octets,
) -> Result<Frame> {
    let prioritized_element_id = b.get_varint()?;
    let priority_field_value_length =
        payload_length - octets::varint_len(prioritized_element_id) as u64;
    let priority_field_value =
        b.get_bytes(priority_field_value_length as usize)?.to_vec();

    match frame_type {
        PRIORITY_UPDATE_FRAME_REQUEST_TYPE_ID =>
            Ok(Frame::PriorityUpdateRequest {
                prioritized_element_id,
                priority_field_value,
            }),

        PRIORITY_UPDATE_FRAME_PUSH_TYPE_ID => Ok(Frame::PriorityUpdatePush {
            prioritized_element_id,
            priority_field_value,
        }),

        _ => unreachable!(),
    }
}

#[cfg(test)]
mod tests {
    use super::*;

    #[test]
    fn data() {
        let mut d = [42; 128];

        let payload = vec![1, 2, 3, 4, 5, 6, 7, 8, 9, 10, 11, 12];
        let frame_payload_len = payload.len();
        let frame_header_len = 2;

        let frame = Frame::Data { payload };

        let wire_len = {
            let mut b = octets::OctetsMut::with_slice(&mut d);
            frame.to_bytes(&mut b).unwrap()
        };

        assert_eq!(wire_len, frame_header_len + frame_payload_len);

        assert_eq!(
            Frame::from_bytes(
                DATA_FRAME_TYPE_ID,
                frame_payload_len as u64,
                &d[frame_header_len..]
            )
            .unwrap(),
            frame
        );
    }

    #[test]
    fn headers() {
        let mut d = [42; 128];

        let header_block = vec![1, 2, 3, 4, 5, 6, 7, 8, 9, 10, 11, 12];
        let frame_payload_len = header_block.len();
        let frame_header_len = 2;

        let frame = Frame::Headers { header_block };

        let wire_len = {
            let mut b = octets::OctetsMut::with_slice(&mut d);
            frame.to_bytes(&mut b).unwrap()
        };

        assert_eq!(wire_len, frame_header_len + frame_payload_len);

        assert_eq!(
            Frame::from_bytes(
                HEADERS_FRAME_TYPE_ID,
                frame_payload_len as u64,
                &d[frame_header_len..]
            )
            .unwrap(),
            frame
        );
    }

    #[test]
    fn cancel_push() {
        let mut d = [42; 128];

        let frame = Frame::CancelPush { push_id: 0 };

        let frame_payload_len = 1;
        let frame_header_len = 2;

        let wire_len = {
            let mut b = octets::OctetsMut::with_slice(&mut d);
            frame.to_bytes(&mut b).unwrap()
        };

        assert_eq!(wire_len, frame_header_len + frame_payload_len);

        assert_eq!(
            Frame::from_bytes(
                CANCEL_PUSH_FRAME_TYPE_ID,
                frame_payload_len as u64,
                &d[frame_header_len..]
            )
            .unwrap(),
            frame
        );
    }

    #[test]
    fn settings_all_no_grease() {
        let mut d = [42; 128];

        let raw_settings = vec![
            (SETTINGS_MAX_FIELD_SECTION_SIZE, 0),
            (SETTINGS_QPACK_MAX_TABLE_CAPACITY, 0),
            (SETTINGS_QPACK_BLOCKED_STREAMS, 0),
            (SETTINGS_ENABLE_CONNECT_PROTOCOL, 0),
            (SETTINGS_H3_DATAGRAM, 0),
            (SETTINGS_ENABLE_WEBTRANSPORT, 0),
        ];

        let frame = Frame::Settings {
            max_field_section_size: Some(0),
            qpack_max_table_capacity: Some(0),
            qpack_blocked_streams: Some(0),
            connect_protocol_enabled: Some(0),
            h3_datagram: Some(0),
            enable_webtransport: Some(0),
            grease: None,
            raw: Some(raw_settings),
        };

<<<<<<< HEAD
        let frame_payload_len = 16;
=======
        let frame_payload_len = 11;
>>>>>>> 30b83cd1
        let frame_header_len = 2;

        let wire_len = {
            let mut b = octets::OctetsMut::with_slice(&mut d);
            frame.to_bytes(&mut b).unwrap()
        };

        assert_eq!(wire_len, frame_header_len + frame_payload_len);

        assert_eq!(
            Frame::from_bytes(
                SETTINGS_FRAME_TYPE_ID,
                frame_payload_len as u64,
                &d[frame_header_len..]
            )
            .unwrap(),
            frame
        );
    }

    #[test]
    fn settings_all_grease() {
        let mut d = [42; 128];

        let frame = Frame::Settings {
            max_field_section_size: Some(0),
            qpack_max_table_capacity: Some(0),
            qpack_blocked_streams: Some(0),
            connect_protocol_enabled: Some(0),
            h3_datagram: Some(0),
            enable_webtransport: Some(0),
            grease: Some((33, 33)),
            raw: Default::default(),
        };

        let raw_settings = vec![
            (SETTINGS_MAX_FIELD_SECTION_SIZE, 0),
            (SETTINGS_QPACK_MAX_TABLE_CAPACITY, 0),
            (SETTINGS_QPACK_BLOCKED_STREAMS, 0),
            (SETTINGS_ENABLE_CONNECT_PROTOCOL, 0),
            (SETTINGS_H3_DATAGRAM, 0),
            (SETTINGS_ENABLE_WEBTRANSPORT, 0),
            (33, 33),
        ];

        // Frame parsing will not populate GREASE property but will be in the
        // raw info.
        let frame_parsed = Frame::Settings {
            max_field_section_size: Some(0),
            qpack_max_table_capacity: Some(0),
            qpack_blocked_streams: Some(0),
            connect_protocol_enabled: Some(0),
            h3_datagram: Some(0),
            enable_webtransport: Some(0),
            grease: None,
            raw: Some(raw_settings),
        };

<<<<<<< HEAD
        let frame_payload_len = 18;
=======
        let frame_payload_len = 13;
>>>>>>> 30b83cd1
        let frame_header_len = 2;

        let wire_len = {
            let mut b = octets::OctetsMut::with_slice(&mut d);
            frame.to_bytes(&mut b).unwrap()
        };

        assert_eq!(wire_len, frame_header_len + frame_payload_len);

        assert_eq!(
            Frame::from_bytes(
                SETTINGS_FRAME_TYPE_ID,
                frame_payload_len as u64,
                &d[frame_header_len..]
            )
            .unwrap(),
            frame_parsed
        );
    }

    #[test]
    fn settings_h3_only() {
        let mut d = [42; 128];

        let raw_settings = vec![(SETTINGS_MAX_FIELD_SECTION_SIZE, 1024)];

        let frame = Frame::Settings {
            max_field_section_size: Some(1024),
            qpack_max_table_capacity: None,
            qpack_blocked_streams: None,
            connect_protocol_enabled: None,
            h3_datagram: None,
            enable_webtransport: None,
            grease: None,
            raw: Some(raw_settings),
        };

        let frame_payload_len = 3;
        let frame_header_len = 2;

        let wire_len = {
            let mut b = octets::OctetsMut::with_slice(&mut d);
            frame.to_bytes(&mut b).unwrap()
        };

        assert_eq!(wire_len, frame_header_len + frame_payload_len);

        assert_eq!(
            Frame::from_bytes(
                SETTINGS_FRAME_TYPE_ID,
                frame_payload_len as u64,
                &d[frame_header_len..]
            )
            .unwrap(),
            frame
        );
    }

    #[test]
    fn settings_h3_connect_protocol_enabled() {
        let mut d = [42; 128];

        let raw_settings = vec![(SETTINGS_ENABLE_CONNECT_PROTOCOL, 1)];

        let frame = Frame::Settings {
            max_field_section_size: None,
            qpack_max_table_capacity: None,
            qpack_blocked_streams: None,
            connect_protocol_enabled: Some(1),
            h3_datagram: None,
            grease: None,
            raw: Some(raw_settings),
        };

        let frame_payload_len = 2;
        let frame_header_len = 2;

        let wire_len = {
            let mut b = octets::OctetsMut::with_slice(&mut d);
            frame.to_bytes(&mut b).unwrap()
        };

        assert_eq!(wire_len, frame_header_len + frame_payload_len);

        assert_eq!(
            Frame::from_bytes(
                SETTINGS_FRAME_TYPE_ID,
                frame_payload_len as u64,
                &d[frame_header_len..]
            )
            .unwrap(),
            frame
        );
    }

    #[test]
    fn settings_h3_connect_protocol_enabled_bad() {
        let mut d = [42; 128];

        let raw_settings = vec![(SETTINGS_ENABLE_CONNECT_PROTOCOL, 9)];

        let frame = Frame::Settings {
            max_field_section_size: None,
            qpack_max_table_capacity: None,
            qpack_blocked_streams: None,
            connect_protocol_enabled: Some(9),
            h3_datagram: None,
            grease: None,
            raw: Some(raw_settings),
        };

        let frame_payload_len = 2;
        let frame_header_len = 2;

        let wire_len = {
            let mut b = octets::OctetsMut::with_slice(&mut d);
            frame.to_bytes(&mut b).unwrap()
        };

        assert_eq!(wire_len, frame_header_len + frame_payload_len);

        assert_eq!(
            Frame::from_bytes(
                SETTINGS_FRAME_TYPE_ID,
                frame_payload_len as u64,
                &d[frame_header_len..]
            ),
            Err(crate::h3::Error::SettingsError)
        );
    }

    #[test]
    fn settings_h3_dgram_only() {
        let mut d = [42; 128];

        let raw_settings = vec![(SETTINGS_H3_DATAGRAM, 1)];

        let frame = Frame::Settings {
            max_field_section_size: None,
            qpack_max_table_capacity: None,
            qpack_blocked_streams: None,
            connect_protocol_enabled: None,
            h3_datagram: Some(1),
            enable_webtransport: None,
            grease: None,
            raw: Some(raw_settings),
        };

        let frame_payload_len = 5;
        let frame_header_len = 2;

        let wire_len = {
            let mut b = octets::OctetsMut::with_slice(&mut d);
            frame.to_bytes(&mut b).unwrap()
        };

        assert_eq!(wire_len, frame_header_len + frame_payload_len);

        assert_eq!(
            Frame::from_bytes(
                SETTINGS_FRAME_TYPE_ID,
                frame_payload_len as u64,
                &d[frame_header_len..]
            )
            .unwrap(),
            frame
        );
    }

    #[test]
    fn settings_h3_dgram_bad() {
        let mut d = [42; 128];

        let frame = Frame::Settings {
            max_field_section_size: None,
            qpack_max_table_capacity: None,
            qpack_blocked_streams: None,
            connect_protocol_enabled: None,
            h3_datagram: Some(5),
            enable_webtransport: None,
            grease: None,
            raw: Default::default(),
        };

        let frame_payload_len = 5;
        let frame_header_len = 2;

        let wire_len = {
            let mut b = octets::OctetsMut::with_slice(&mut d);
            frame.to_bytes(&mut b).unwrap()
        };

        assert_eq!(wire_len, frame_header_len + frame_payload_len);

        assert_eq!(
            Frame::from_bytes(
                SETTINGS_FRAME_TYPE_ID,
                frame_payload_len as u64,
                &d[frame_header_len..]
            ),
            Err(crate::h3::Error::SettingsError)
        );
    }

    #[test]
    fn settings_enable_webtransport() {
        let mut d = [42; 128];

        let raw_settings = vec![(SETTINGS_H3_DATAGRAM, 1), (SETTINGS_ENABLE_WEBTRANSPORT, 1)];

        let frame = Frame::Settings {
            max_field_section_size: None,
            qpack_max_table_capacity: None,
            qpack_blocked_streams: None,
            h3_datagram: Some(1),
            enable_webtransport: Some(1),
            grease: None,
            raw: Some(raw_settings),
        };

        let frame_payload_len = 10;
        let frame_header_len = 2;

        let wire_len = {
            let mut b = octets::OctetsMut::with_slice(&mut d);
            frame.to_bytes(&mut b).unwrap()
        };

        assert_eq!(wire_len, frame_header_len + frame_payload_len);

        assert_eq!(
            Frame::from_bytes(
                SETTINGS_FRAME_TYPE_ID,
                frame_payload_len as u64,
                &d[frame_header_len..]
            )
            .unwrap(),
            frame
        );
    }

    #[test]
    fn settings_qpack_only() {
        let mut d = [42; 128];

        let raw_settings = vec![
            (SETTINGS_QPACK_MAX_TABLE_CAPACITY, 0),
            (SETTINGS_QPACK_BLOCKED_STREAMS, 0),
        ];

        let frame = Frame::Settings {
            max_field_section_size: None,
            qpack_max_table_capacity: Some(0),
            qpack_blocked_streams: Some(0),
            connect_protocol_enabled: None,
            h3_datagram: None,
            enable_webtransport: None,
            grease: None,
            raw: Some(raw_settings),
        };

        let frame_payload_len = 4;
        let frame_header_len = 2;

        let wire_len = {
            let mut b = octets::OctetsMut::with_slice(&mut d);
            frame.to_bytes(&mut b).unwrap()
        };

        assert_eq!(wire_len, frame_header_len + frame_payload_len);

        assert_eq!(
            Frame::from_bytes(
                SETTINGS_FRAME_TYPE_ID,
                frame_payload_len as u64,
                &d[frame_header_len..]
            )
            .unwrap(),
            frame
        );
    }

    #[test]
    fn settings_h2_prohibited() {
        // We need to test the prohibited values (0x0 | 0x2 | 0x3 | 0x4 | 0x5)
        // but the quiche API doesn't support that, so use a manually created
        // frame data buffer where d[frame_header_len] is the SETTING type field.
        let frame_payload_len = 2u64;
        let frame_header_len = 2;
        let mut d = [
            SETTINGS_FRAME_TYPE_ID as u8,
            frame_payload_len as u8,
            0x0,
            1,
        ];

        assert_eq!(
            Frame::from_bytes(
                SETTINGS_FRAME_TYPE_ID,
                frame_payload_len,
                &d[frame_header_len..]
            ),
            Err(crate::h3::Error::SettingsError)
        );

        d[frame_header_len] = 0x2;

        assert_eq!(
            Frame::from_bytes(
                SETTINGS_FRAME_TYPE_ID,
                frame_payload_len,
                &d[frame_header_len..]
            ),
            Err(crate::h3::Error::SettingsError)
        );

        d[frame_header_len] = 0x3;

        assert_eq!(
            Frame::from_bytes(
                SETTINGS_FRAME_TYPE_ID,
                frame_payload_len,
                &d[frame_header_len..]
            ),
            Err(crate::h3::Error::SettingsError)
        );

        d[frame_header_len] = 0x4;

        assert_eq!(
            Frame::from_bytes(
                SETTINGS_FRAME_TYPE_ID,
                frame_payload_len,
                &d[frame_header_len..]
            ),
            Err(crate::h3::Error::SettingsError)
        );

        d[frame_header_len] = 0x5;

        assert_eq!(
            Frame::from_bytes(
                SETTINGS_FRAME_TYPE_ID,
                frame_payload_len,
                &d[frame_header_len..]
            ),
            Err(crate::h3::Error::SettingsError)
        );
    }

    #[test]
    fn settings_too_big() {
        // We need to test a SETTINGS frame that exceeds
        // MAX_SETTINGS_PAYLOAD_SIZE, so just craft a special buffer that look
        // likes the frame. The payload content doesn't matter since quiche
        // should abort before then.
        let frame_payload_len = MAX_SETTINGS_PAYLOAD_SIZE + 1;
        let frame_header_len = 2;
        let d = [
            SETTINGS_FRAME_TYPE_ID as u8,
            frame_payload_len as u8,
            0x1,
            1,
        ];

        assert_eq!(
            Frame::from_bytes(
                SETTINGS_FRAME_TYPE_ID,
                frame_payload_len as u64,
                &d[frame_header_len..]
            ),
            Err(crate::h3::Error::ExcessiveLoad)
        );
    }

    #[test]
    fn push_promise() {
        let mut d = [42; 128];

        let header_block = vec![1, 2, 3, 4, 5, 6, 7, 8, 9, 10, 11, 12];
        let frame_payload_len = 1 + header_block.len();
        let frame_header_len = 2;

        let frame = Frame::PushPromise {
            push_id: 0,
            header_block,
        };

        let wire_len = {
            let mut b = octets::OctetsMut::with_slice(&mut d);
            frame.to_bytes(&mut b).unwrap()
        };

        assert_eq!(wire_len, frame_header_len + frame_payload_len);

        assert_eq!(
            Frame::from_bytes(
                PUSH_PROMISE_FRAME_TYPE_ID,
                frame_payload_len as u64,
                &d[frame_header_len..]
            )
            .unwrap(),
            frame
        );
    }

    #[test]
    fn goaway() {
        let mut d = [42; 128];

        let frame = Frame::GoAway { id: 32 };

        let frame_payload_len = 1;
        let frame_header_len = 2;

        let wire_len = {
            let mut b = octets::OctetsMut::with_slice(&mut d);
            frame.to_bytes(&mut b).unwrap()
        };

        assert_eq!(wire_len, frame_header_len + frame_payload_len);

        assert_eq!(
            Frame::from_bytes(
                GOAWAY_FRAME_TYPE_ID,
                frame_payload_len as u64,
                &d[frame_header_len..]
            )
            .unwrap(),
            frame
        );
    }

    #[test]
    fn max_push_id() {
        let mut d = [42; 128];

        let frame = Frame::MaxPushId { push_id: 128 };

        let frame_payload_len = 2;
        let frame_header_len = 2;

        let wire_len = {
            let mut b = octets::OctetsMut::with_slice(&mut d);
            frame.to_bytes(&mut b).unwrap()
        };

        assert_eq!(wire_len, frame_header_len + frame_payload_len);

        assert_eq!(
            Frame::from_bytes(
                MAX_PUSH_FRAME_TYPE_ID,
                frame_payload_len as u64,
                &d[frame_header_len..]
            )
            .unwrap(),
            frame
        );
    }

    #[test]
    fn priority_update_request() {
        let mut d = [42; 128];

        let prioritized_element_id = 4;
        let priority_field_value = b"abcdefghijklm".to_vec();
        let frame_payload_len = 1 + priority_field_value.len();
        let frame_header_len = 5;

        let frame = Frame::PriorityUpdateRequest {
            prioritized_element_id,
            priority_field_value,
        };

        let wire_len = {
            let mut b = octets::OctetsMut::with_slice(&mut d);
            frame.to_bytes(&mut b).unwrap()
        };

        assert_eq!(wire_len, frame_header_len + frame_payload_len);

        assert_eq!(
            Frame::from_bytes(
                PRIORITY_UPDATE_FRAME_REQUEST_TYPE_ID,
                frame_payload_len as u64,
                &d[frame_header_len..]
            )
            .unwrap(),
            frame
        );
    }

    #[test]
    fn priority_update_push() {
        let mut d = [42; 128];

        let prioritized_element_id = 6;
        let priority_field_value = b"abcdefghijklm".to_vec();
        let frame_payload_len = 1 + priority_field_value.len();
        let frame_header_len = 5;

        let frame = Frame::PriorityUpdatePush {
            prioritized_element_id,
            priority_field_value,
        };

        let wire_len = {
            let mut b = octets::OctetsMut::with_slice(&mut d);
            frame.to_bytes(&mut b).unwrap()
        };

        assert_eq!(wire_len, frame_header_len + frame_payload_len);

        assert_eq!(
            Frame::from_bytes(
                PRIORITY_UPDATE_FRAME_PUSH_TYPE_ID,
                frame_payload_len as u64,
                &d[frame_header_len..]
            )
            .unwrap(),
            frame
        );
    }

    #[test]
    fn unknown_type() {
        let d = [42; 12];

        assert_eq!(
            Frame::from_bytes(255, 12345, &d[..]),
            Ok(Frame::Unknown {
                raw_type: 255,
                payload_length: 12345
            })
        );
    }
}<|MERGE_RESOLUTION|>--- conflicted
+++ resolved
@@ -36,27 +36,20 @@
 pub const PUSH_PROMISE_FRAME_TYPE_ID: u64 = 0x5;
 pub const GOAWAY_FRAME_TYPE_ID: u64 = 0x6;
 pub const MAX_PUSH_FRAME_TYPE_ID: u64 = 0xD;
-<<<<<<< HEAD
-pub const WEBTRANSPORT_FRAME_TYPE_ID: u64 = 0x41;
-=======
 pub const PRIORITY_UPDATE_FRAME_REQUEST_TYPE_ID: u64 = 0xF0700;
 pub const PRIORITY_UPDATE_FRAME_PUSH_TYPE_ID: u64 = 0xF0701;
->>>>>>> 30b83cd1
+pub const WEBTRANSPORT_FRAME_TYPE_ID: u64 = 0x41;
 
 pub const SETTINGS_QPACK_MAX_TABLE_CAPACITY: u64 = 0x1;
 pub const SETTINGS_MAX_FIELD_SECTION_SIZE: u64 = 0x6;
 pub const SETTINGS_QPACK_BLOCKED_STREAMS: u64 = 0x7;
-<<<<<<< HEAD
+pub const SETTINGS_ENABLE_CONNECT_PROTOCOL: u64 = 0x8;
 //https://datatracker.ietf.org/doc/html/draft-ietf-masque-h3-datagram#section-7.1
 pub const SETTINGS_H3_DATAGRAM: u64 = 0xffd277;
 //pub const SETTINGS_H3_DATAGRAM: u64 = 0x276;
 
 // https://www.ietf.org/id/draft-ietf-webtrans-http3-02.html#section-8.2-3.4.1
 pub const SETTINGS_ENABLE_WEBTRANSPORT: u64 = 0x2b603742;
-=======
-pub const SETTINGS_ENABLE_CONNECT_PROTOCOL: u64 = 0x8;
-pub const SETTINGS_H3_DATAGRAM: u64 = 0x276;
->>>>>>> 30b83cd1
 
 // Permit between 16 maximally-encoded and 128 minimally-encoded SETTINGS.
 const MAX_SETTINGS_PAYLOAD_SIZE: usize = 256;
@@ -762,11 +755,8 @@
             raw: Some(raw_settings),
         };
 
-<<<<<<< HEAD
         let frame_payload_len = 16;
-=======
         let frame_payload_len = 11;
->>>>>>> 30b83cd1
         let frame_header_len = 2;
 
         let wire_len = {
@@ -825,11 +815,7 @@
             raw: Some(raw_settings),
         };
 
-<<<<<<< HEAD
         let frame_payload_len = 18;
-=======
-        let frame_payload_len = 13;
->>>>>>> 30b83cd1
         let frame_header_len = 2;
 
         let wire_len = {
@@ -1044,6 +1030,7 @@
             max_field_section_size: None,
             qpack_max_table_capacity: None,
             qpack_blocked_streams: None,
+            connect_protocol_enabled: None,
             h3_datagram: Some(1),
             enable_webtransport: Some(1),
             grease: None,
